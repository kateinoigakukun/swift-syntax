// swift-tools-version:5.5

import PackageDescription
import Foundation

/// If we are in a controlled CI environment, we can use internal compiler flags
/// to speed up the build or improve it.
var swiftSyntaxSwiftSettings: [SwiftSetting] = []
if ProcessInfo.processInfo.environment["SWIFT_BUILD_SCRIPT_ENVIRONMENT"] != nil {
  let groupFile = URL(fileURLWithPath: #file)
    .deletingLastPathComponent()
    .appendingPathComponent("utils")
    .appendingPathComponent("group.json")
  swiftSyntaxSwiftSettings += [
    .define("SWIFTSYNTAX_ENABLE_ASSERTIONS"),
    .unsafeFlags([
      "-Xfrontend", "-group-info-path",
      "-Xfrontend", groupFile.path,
      // Enforcing exclusivity increases compile time of release builds by 2 minutes.
      // Disable it when we're in a controlled CI environment.
      "-enforce-exclusivity=unchecked",
    ]),
  ]
}
if ProcessInfo.processInfo.environment["SWIFTSYNTAX_ENABLE_RAWSYNTAX_VALIDATION"] != nil {
  swiftSyntaxSwiftSettings += [
    .define("SWIFTSYNTAX_ENABLE_RAWSYNTAX_VALIDATION")
  ]
}

var swiftParserSwiftSettings: [SwiftSetting] = []
if ProcessInfo.processInfo.environment["SWIFTPARSER_ENABLE_ALTERNATE_TOKEN_INTROSPECTION"] != nil {
  swiftParserSwiftSettings += [
    .define("SWIFTPARSER_ENABLE_ALTERNATE_TOKEN_INTROSPECTION")
  ]
}

let package = Package(
  name: "SwiftSyntax",
  platforms: [
    .macOS(.v10_15),
    .iOS(.v13),
    .tvOS(.v13),
    .watchOS(.v6),
    .macCatalyst(.v13),
  ],
  products: [
<<<<<<< HEAD
    .library(name: "IDEUtils", targets: ["IDEUtils"]),
    .library(name: "SwiftCompilerPlugin", targets: ["SwiftCompilerPlugin"]),
    .library(name: "SwiftCompilerPluginMessageHandling", targets: ["SwiftCompilerPluginMessageHandling"]),
    .library(name: "SwiftDiagnostics", targets: ["SwiftDiagnostics"]),
    .library(name: "SwiftOperators", targets: ["SwiftOperators"]),
    .library(name: "SwiftParser", targets: ["SwiftParser"]),
    .library(name: "SwiftParserDiagnostics", targets: ["SwiftParserDiagnostics"]),
    .library(name: "SwiftRefactor", targets: ["SwiftRefactor"]),
    .library(name: "SwiftSyntax", targets: ["SwiftSyntax"]),
    .library(name: "SwiftSyntaxBuilder", targets: ["SwiftSyntaxBuilder"]),
    .library(name: "SwiftSyntaxMacros", targets: ["SwiftSyntaxMacros"]),
=======
    .library(name: "SwiftCompilerPlugin", type: .static, targets: ["SwiftCompilerPlugin"]),
    .library(name: "SwiftCompilerPluginMessageHandling", type: .static, targets: ["SwiftCompilerPluginMessageHandling"]),
    .library(name: "SwiftDiagnostics", type: .static, targets: ["SwiftDiagnostics"]),
    .library(name: "SwiftIDEUtils", type: .static, targets: ["SwiftIDEUtils"]),
    .library(name: "SwiftOperators", type: .static, targets: ["SwiftOperators"]),
    .library(name: "SwiftParser", type: .static, targets: ["SwiftParser"]),
    .library(name: "SwiftParserDiagnostics", type: .static, targets: ["SwiftParserDiagnostics"]),
    .library(name: "SwiftRefactor", type: .static, targets: ["SwiftRefactor"]),
    .library(name: "SwiftSyntax", type: .static, targets: ["SwiftSyntax"]),
    .library(name: "SwiftSyntaxBuilder", type: .static, targets: ["SwiftSyntaxBuilder"]),
    .library(name: "SwiftSyntaxMacros", type: .static, targets: ["SwiftSyntaxMacros"]),
>>>>>>> d8133429
  ],
  targets: [
    // MARK: - Internal helper targets

    .target(
      name: "_SwiftSyntaxTestSupport",
      dependencies: ["SwiftBasicFormat", "SwiftSyntax", "SwiftSyntaxBuilder"]
    ),

    .target(
      name: "WASIHelpers"
    ),

    .testTarget(
      name: "SwiftSyntaxTestSupportTest",
      dependencies: ["_SwiftSyntaxTestSupport", "SwiftParser"]
    ),

    // MARK: - Library targets
    // Formatting style:
    //  - One section for each target and its test target
    //  - Sections are sorted alphabetically
    //  - Each target argument takes exactly one line, unless there are external dependencies.
    //    In that case package and internal dependencies are on different lines.
    //  - All array elements are sorted alphabetically

    // MARK: SwiftBasicFormat

    .target(
      name: "SwiftBasicFormat",
      dependencies: ["SwiftSyntax"],
      exclude: ["CMakeLists.txt"]
    ),

    .testTarget(
      name: "SwiftBasicFormatTest",
      dependencies: ["_SwiftSyntaxTestSupport", "SwiftBasicFormat", "SwiftSyntaxBuilder"]
    ),

    // MARK: SwiftCompilerPlugin

    .target(
      name: "SwiftCompilerPlugin",
      dependencies: ["SwiftCompilerPluginMessageHandling", "SwiftSyntaxMacros"]
    ),

    .testTarget(
      name: "SwiftCompilerPluginTest",
      dependencies: ["SwiftCompilerPlugin"]
    ),

    // MARK: SwiftCompilerPluginMessageHandling

    .target(
      name: "SwiftCompilerPluginMessageHandling",
      dependencies: ["SwiftDiagnostics", "SwiftOperators", "SwiftParser", "SwiftSyntax", "SwiftSyntaxMacros"],
      exclude: ["CMakeLists.txt"]
    ),

    // MARK: SwiftDiagnostics

    .target(
      name: "SwiftDiagnostics",
      dependencies: ["SwiftSyntax"],
      exclude: ["CMakeLists.txt"]
    ),

    .testTarget(
      name: "SwiftDiagnosticsTest",
      dependencies: ["_SwiftSyntaxTestSupport", "SwiftDiagnostics", "SwiftParser", "SwiftParserDiagnostics"]
    ),

    // MARK: SwiftIDEUtils

    .target(
      name: "SwiftIDEUtils",
      dependencies: ["SwiftSyntax"],
      exclude: ["CMakeLists.txt"]
    ),

    .testTarget(
      name: "SwiftIDEUtilsTest",
      dependencies: ["_SwiftSyntaxTestSupport", "SwiftIDEUtils", "SwiftParser", "SwiftSyntax"]
    ),

    // MARK: SwiftSyntax

    .target(
      name: "SwiftSyntax",
      dependencies: [],
      exclude: ["CMakeLists.txt"],
      swiftSettings: swiftSyntaxSwiftSettings
    ),

    .testTarget(
      name: "SwiftSyntaxTest",
      dependencies: ["_SwiftSyntaxTestSupport", "SwiftSyntax"]
    ),

    // MARK: SwiftSyntaxBuilder

    .target(
      name: "SwiftSyntaxBuilder",
      dependencies: ["SwiftBasicFormat", "SwiftParser", "SwiftParserDiagnostics", "SwiftSyntax"],
      exclude: ["CMakeLists.txt"]
    ),

    .testTarget(
      name: "SwiftSyntaxBuilderTest",
      dependencies: ["_SwiftSyntaxTestSupport", "SwiftSyntaxBuilder"]
    ),

    // MARK: SwiftSyntaxMacros

    .target(
      name: "SwiftSyntaxMacros",
      dependencies: ["SwiftDiagnostics", "SwiftParser", "SwiftSyntax", "SwiftSyntaxBuilder"],
      exclude: ["CMakeLists.txt"]
    ),

    .testTarget(
      name: "SwiftSyntaxMacrosTest",
      dependencies: ["_SwiftSyntaxTestSupport", "SwiftDiagnostics", "SwiftOperators", "SwiftParser", "SwiftSyntaxBuilder", "SwiftSyntaxMacros"]
    ),

    // MARK: SwiftParser

    .target(
      name: "SwiftParser",
      dependencies: ["SwiftSyntax"],
      exclude: ["CMakeLists.txt", "README.md"],
      swiftSettings: swiftParserSwiftSettings

    ),

    .testTarget(
      name: "SwiftParserTest",
      dependencies: ["_SwiftSyntaxTestSupport", "SwiftDiagnostics", "SwiftOperators", "SwiftParser", "SwiftSyntaxBuilder",
                     .target(name: "WASIHelpers", condition: .when(platforms: [.wasi]))],
      swiftSettings: swiftParserSwiftSettings
    ),

    // MARK: SwiftParserDiagnostics

    .target(
      name: "SwiftParserDiagnostics",
      dependencies: ["SwiftBasicFormat", "SwiftDiagnostics", "SwiftParser", "SwiftSyntax"],
      exclude: ["CMakeLists.txt"]
    ),

    .testTarget(
      name: "SwiftParserDiagnosticsTest",
      dependencies: ["SwiftDiagnostics", "SwiftParserDiagnostics"]
    ),

    // MARK: SwiftOperators

    .target(
      name: "SwiftOperators",
      dependencies: ["SwiftDiagnostics", "SwiftParser", "SwiftSyntax"],
      exclude: [
        "CMakeLists.txt"
      ]
    ),

    .testTarget(
      name: "SwiftOperatorsTest",
      dependencies: ["_SwiftSyntaxTestSupport", "SwiftOperators", "SwiftParser"]
    ),

    // MARK: SwiftRefactor

    .target(
      name: "SwiftRefactor",
      dependencies: ["SwiftParser", "SwiftSyntax"]
    ),

    .testTarget(
      name: "SwiftRefactorTest",
      dependencies: ["_SwiftSyntaxTestSupport", "SwiftRefactor", "SwiftSyntaxBuilder"]
    ),

    // MARK: - Executable targets

    // MARK: - Deprecated targets

    // MARK: lit-test-helper
    // TODO: All the lit-based tests should be migrated to XCTest so we don't have a
    // dependency on FileCheck

    .executableTarget(
      name: "lit-test-helper",
<<<<<<< HEAD
      dependencies: ["IDEUtils", "SwiftSyntax", "SwiftParser",
                     .target(name: "WASIHelpers", condition: .when(platforms: [.wasi]))]
=======
      dependencies: ["SwiftIDEUtils", "SwiftSyntax", "SwiftParser"]
>>>>>>> d8133429
    ),

    // MARK: PerformanceTest
    // TODO: Should be included in SwiftParserTest/SwiftSyntaxTest

    .testTarget(
      name: "PerformanceTest",
      dependencies: ["SwiftIDEUtils", "SwiftParser", "SwiftSyntax"],
      exclude: ["Inputs"]
    ),
  ]
)

if ProcessInfo.processInfo.environment["SWIFTCI_USE_LOCAL_DEPS"] == nil {
  // Building standalone.
  package.dependencies += [
    .package(url: "https://github.com/apple/swift-argument-parser.git", from: "1.2.2")
  ]
} else {
  package.dependencies += [
    .package(path: "../swift-argument-parser")
  ]
}<|MERGE_RESOLUTION|>--- conflicted
+++ resolved
@@ -45,11 +45,10 @@
     .macCatalyst(.v13),
   ],
   products: [
-<<<<<<< HEAD
-    .library(name: "IDEUtils", targets: ["IDEUtils"]),
     .library(name: "SwiftCompilerPlugin", targets: ["SwiftCompilerPlugin"]),
     .library(name: "SwiftCompilerPluginMessageHandling", targets: ["SwiftCompilerPluginMessageHandling"]),
     .library(name: "SwiftDiagnostics", targets: ["SwiftDiagnostics"]),
+    .library(name: "SwiftIDEUtils", targets: ["SwiftIDEUtils"]),
     .library(name: "SwiftOperators", targets: ["SwiftOperators"]),
     .library(name: "SwiftParser", targets: ["SwiftParser"]),
     .library(name: "SwiftParserDiagnostics", targets: ["SwiftParserDiagnostics"]),
@@ -57,19 +56,6 @@
     .library(name: "SwiftSyntax", targets: ["SwiftSyntax"]),
     .library(name: "SwiftSyntaxBuilder", targets: ["SwiftSyntaxBuilder"]),
     .library(name: "SwiftSyntaxMacros", targets: ["SwiftSyntaxMacros"]),
-=======
-    .library(name: "SwiftCompilerPlugin", type: .static, targets: ["SwiftCompilerPlugin"]),
-    .library(name: "SwiftCompilerPluginMessageHandling", type: .static, targets: ["SwiftCompilerPluginMessageHandling"]),
-    .library(name: "SwiftDiagnostics", type: .static, targets: ["SwiftDiagnostics"]),
-    .library(name: "SwiftIDEUtils", type: .static, targets: ["SwiftIDEUtils"]),
-    .library(name: "SwiftOperators", type: .static, targets: ["SwiftOperators"]),
-    .library(name: "SwiftParser", type: .static, targets: ["SwiftParser"]),
-    .library(name: "SwiftParserDiagnostics", type: .static, targets: ["SwiftParserDiagnostics"]),
-    .library(name: "SwiftRefactor", type: .static, targets: ["SwiftRefactor"]),
-    .library(name: "SwiftSyntax", type: .static, targets: ["SwiftSyntax"]),
-    .library(name: "SwiftSyntaxBuilder", type: .static, targets: ["SwiftSyntaxBuilder"]),
-    .library(name: "SwiftSyntaxMacros", type: .static, targets: ["SwiftSyntaxMacros"]),
->>>>>>> d8133429
   ],
   targets: [
     // MARK: - Internal helper targets
@@ -262,12 +248,8 @@
 
     .executableTarget(
       name: "lit-test-helper",
-<<<<<<< HEAD
-      dependencies: ["IDEUtils", "SwiftSyntax", "SwiftParser",
+      dependencies: ["SwiftIDEUtils", "SwiftSyntax", "SwiftParser",
                      .target(name: "WASIHelpers", condition: .when(platforms: [.wasi]))]
-=======
-      dependencies: ["SwiftIDEUtils", "SwiftSyntax", "SwiftParser"]
->>>>>>> d8133429
     ),
 
     // MARK: PerformanceTest
